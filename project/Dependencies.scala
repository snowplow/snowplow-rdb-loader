/*
 * Copyright (c) 2012-2021 Snowplow Analytics Ltd. All rights reserved.
 *
 * This program is licensed to you under the Apache License Version 2.0,
 * and you may not use this file except in compliance with the Apache License Version 2.0.
 * You may obtain a copy of the Apache License Version 2.0 at http://www.apache.org/licenses/LICENSE-2.0.
 *
 * Unless required by applicable law or agreed to in writing,
 * software distributed under the Apache License Version 2.0 is distributed on an
 * "AS IS" BASIS, WITHOUT WARRANTIES OR CONDITIONS OF ANY KIND, either express or implied.
 * See the Apache License Version 2.0 for the specific language governing permissions and limitations there under.
 */
import sbt._

object Dependencies {

  object V {
    // Scala (Loader)
    val decline          = "1.4.0"
    val igluClient       = "1.0.2"
    val igluCore         = "1.0.0"
    val badrows          = "2.1.0"
    val analyticsSdk     = "2.1.0"
    val pureconfig       = "0.14.1"
    val circe            = "0.13.0"
    val circeOptics      = "0.13.0"
    val cats             = "2.2.0"
    val manifest         = "0.3.0"
    val fs2              = "2.5.6"
    val fs2Aws           = "3.0.11"
    val fs2Blobstore     = "0.7.3"
    val doobie           = "0.12.1"
    val monocle          = "2.0.3"
<<<<<<< HEAD
    val catsRetry        = "2.1.1"
    val log4cats         = "1.2.0"
=======
    val catsRetry        = "2.1.0"
    val log4cats         = "1.3.0"
>>>>>>> ad7e781e
    val http4s           = "0.21.21"
    val scalaTracker     = "1.0.0"

    // Scala (Shredder)
    val spark            = "3.0.1"
    val eventsManifest   = "0.3.0"
    val schemaDdl        = "0.13.0"

    // Java (Loader)
    val slf4j            = "1.7.30"
    val redshift         = "1.2.54.1082"
    val aws              = "1.11.1019"
    val aws2             = "2.16.23"
    val jSch             = "0.1.55"
    val sentry           = "1.7.30"

    // Scala (test only)
    val specs2           = "4.10.5"
    val scalaCheck       = "1.14.3"
  }

  val resolutionRepos = Seq(
    // Redshift native driver
    ("redshift" at "http://redshift-maven-repository.s3-website-us-east-1.amazonaws.com/release").withAllowInsecureProtocol(true)
  )

  // Scala (Loader)
  val decline           = "com.monovore"               %% "decline"                           % V.decline
  val igluClient        = "com.snowplowanalytics"      %% "iglu-scala-client"                 % V.igluClient
  val badrows           = "com.snowplowanalytics"      %% "snowplow-badrows"                  % V.badrows
  val igluCoreCirce     = "com.snowplowanalytics"      %% "iglu-core-circe"                   % V.igluCore
  val cats              = "org.typelevel"              %% "cats"                              % V.cats
  val circeCore         = "io.circe"                   %% "circe-core"                        % V.circe
  val circeGeneric      = "io.circe"                   %% "circe-generic"                     % V.circe
  val circeGenericExtra = "io.circe"                   %% "circe-generic-extras"              % V.circe
  val pureconfig        = "com.github.pureconfig"      %% "pureconfig"                        % V.pureconfig
  val pureconfigCirce   = "com.github.pureconfig"      %% "pureconfig-circe"                  % V.pureconfig
  val fs2               = "co.fs2"                     %% "fs2-core"                          % V.fs2
  val fs2Aws            = "io.laserdisc"               %% "fs2-aws"                           % V.fs2Aws
  val fs2AwsSqs         = "io.laserdisc"               %% "fs2-aws-sqs"                       % V.fs2Aws
  val fs2Blobstore      = "com.github.fs2-blobstore"   %% "s3"                                % V.fs2Blobstore
  val doobie            = "org.tpolecat"               %% "doobie-core"                       % V.doobie
  val analyticsSdk      = "com.snowplowanalytics"      %% "snowplow-scala-analytics-sdk"      % V.analyticsSdk
  val monocle           = "com.github.julien-truffaut" %% "monocle-core"                      % V.monocle
  val monocleMacro      = "com.github.julien-truffaut" %% "monocle-macro"                     % V.monocle
  val catsRetry         = "com.github.cb372"           %% "cats-retry"                        % V.catsRetry
  val log4cats          = "org.typelevel"              %% "log4cats-slf4j"                    % V.log4cats
  val http4sClient      = "org.http4s"                 %% "http4s-blaze-client"               % V.http4s
  val scalaTracker      = "com.snowplowanalytics"      %% "snowplow-scala-tracker-core"       % V.scalaTracker
  val scalaTrackerEmit  = "com.snowplowanalytics"      %% "snowplow-scala-tracker-emitter-http4s" % V.scalaTracker

  // Scala (Shredder)
  val eventsManifest    = "com.snowplowanalytics" %% "snowplow-events-manifest"     % V.eventsManifest
  val schemaDdl         = "com.snowplowanalytics" %% "schema-ddl"                   % V.schemaDdl
  val circeJawn         = "io.circe"              %% "circe-jawn"                   % V.circe
  val circeLiteral      = "io.circe"              %% "circe-literal"                % V.circe
  val circeOptics       = "io.circe"              %% "circe-optics"                 % V.circeOptics     % Test
  val sparkCore         = "org.apache.spark"      %% "spark-core"                   % V.spark           % Provided
  val sparkSQL          = "org.apache.spark"      %% "spark-sql"                    % V.spark           % Provided
  val fs2Io             = "co.fs2"                %% "fs2-io"                       % V.fs2

  // Java (Loader)
  val slf4j             = "org.slf4j"             % "slf4j-simple"              % V.slf4j
  val redshift          = "com.amazon.redshift"   % "redshift-jdbc42-no-awssdk" % V.redshift
  val jSch              = "com.jcraft"            % "jsch"                      % V.jSch
  val sentry            = "io.sentry"             % "sentry"                    % V.sentry

  // Java (Shredder)
  val dynamodb          = "com.amazonaws"         % "aws-java-sdk-dynamodb"     % V.aws
  val sqs               = "com.amazonaws"         % "aws-java-sdk-sqs"          % V.aws
  val redshiftSdk       = "com.amazonaws"         % "aws-java-sdk-redshift"     % V.aws
  val ssm               = "com.amazonaws"         % "aws-java-sdk-ssm"          % V.aws

  val aws2s3            = "software.amazon.awssdk" % "s3"                       % V.aws2
  val aws2sqs           = "software.amazon.awssdk" % "sqs"                      % V.aws2
  val aws2kinesis       = "software.amazon.awssdk" % "kinesis"                  % V.aws2

  // Scala (test only)
  val specs2            = "org.specs2"                 %% "specs2-core"             % V.specs2         % Test
  val specs2ScalaCheck  = "org.specs2"                 %% "specs2-scalacheck"       % V.specs2         % Test
  val scalaCheck        = "org.scalacheck"             %% "scalacheck"              % V.scalaCheck     % Test
}<|MERGE_RESOLUTION|>--- conflicted
+++ resolved
@@ -31,13 +31,8 @@
     val fs2Blobstore     = "0.7.3"
     val doobie           = "0.12.1"
     val monocle          = "2.0.3"
-<<<<<<< HEAD
-    val catsRetry        = "2.1.1"
-    val log4cats         = "1.2.0"
-=======
     val catsRetry        = "2.1.0"
     val log4cats         = "1.3.0"
->>>>>>> ad7e781e
     val http4s           = "0.21.21"
     val scalaTracker     = "1.0.0"
 
