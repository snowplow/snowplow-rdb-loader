--- conflicted
+++ resolved
@@ -26,17 +26,11 @@
     val circeOptics      = "0.13.0"
     val cats             = "2.2.0"
     val manifest         = "0.3.0"
-<<<<<<< HEAD
-    val fs2              = "2.4.6"
-    val fs2Aws           = "2.29.0"
-    val monocle          = "2.0.5"
-=======
     val fs2              = "2.5.1"
     val fs2Aws           = "3.0.11"
     val fs2Blobstore     = "0.7.3"
     val doobie           = "0.12.1"
     val monocle          = "2.0.3"
->>>>>>> c7126f4e
     val catsRetry        = "2.1.0"
     val log4cats         = "1.2.0"
     val http4s           = "0.21.21"
