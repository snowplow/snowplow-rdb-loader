/*
 * Copyright (c) 2012-2019 Snowplow Analytics Ltd. All rights reserved.
 *
 * This program is licensed to you under the Apache License Version 2.0,
 * and you may not use this file except in compliance with the Apache License Version 2.0.
 * You may obtain a copy of the Apache License Version 2.0 at http://www.apache.org/licenses/LICENSE-2.0.
 *
 * Unless required by applicable law or agreed to in writing,
 * software distributed under the Apache License Version 2.0 is distributed on an
 * "AS IS" BASIS, WITHOUT WARRANTIES OR CONDITIONS OF ANY KIND, either express or implied.
 * See the Apache License Version 2.0 for the specific language governing permissions and limitations there under.
 */
import sbt._

object Dependencies {

  object V {
    // Scala (Loader)
    val decline          = "0.6.2"
    val igluClient       = "1.0.2"
    val igluCore         = "1.0.0"
    val badrows          = "2.1.0"
    val analyticsSdk     = "2.1.0"
    val scalaTracker     = "0.6.1"
    val circeYaml        = "0.9.0"
    val circe            = "0.13.0"
    val circeOptics      = "0.13.0"
    val cats             = "2.2.0"
    val manifest         = "0.2.0"
    val fs2              = "2.4.4"

    // Scala (Shredder)
    val spark            = "3.0.1"
    val eventsManifest   = "0.2.0"
    val schemaDdl        = "0.12.0"

    // Java (Loader)
<<<<<<< HEAD
    val postgres         = "42.0.0"
    val redshift         = "1.2.51.1078"
=======
    val slf4j            = "1.7.30"
    val redshift         = "1.2.36.1060"
>>>>>>> c4762e2e
    val aws              = "1.11.319"
    val jSch             = "0.1.55"

    // Scala (test only)
    val specs2           = "4.10.5"
    val scalaCheck       = "1.14.0"
  }

  val resolutionRepos = Seq(
    // Redshift native driver
    ("redshift" at "http://redshift-maven-repository.s3-website-us-east-1.amazonaws.com/release").withAllowInsecureProtocol(true),
    // Speed-up build
    "snowplow" at "https://snowplow.bintray.com/snowplow-maven"
  )

  // Scala (Loader)
  val decline           = "com.monovore"          %% "decline"                           % V.decline
  val igluClient        = "com.snowplowanalytics" %% "iglu-scala-client"                 % V.igluClient
  val scalaTracker      = "com.snowplowanalytics" %% "snowplow-scala-tracker-core"       % V.scalaTracker
  val scalaTrackerEmit  = "com.snowplowanalytics" %% "snowplow-scala-tracker-emitter-id" % V.scalaTracker
  val badrows           = "com.snowplowanalytics" %% "snowplow-badrows"                  % V.badrows
  val igluCoreCirce     = "com.snowplowanalytics" %% "iglu-core-circe"                   % V.igluCore
  val cats              = "org.typelevel"         %% "cats"                              % V.cats
  val circeCore         = "io.circe"              %% "circe-core"                        % V.circe
  val circeGeneric      = "io.circe"              %% "circe-generic"                     % V.circe
  val circeGenericExtra = "io.circe"              %% "circe-generic-extras"              % V.circe
  val circeYaml         = "io.circe"              %% "circe-yaml"                        % V.circeYaml
  val fs2               = "co.fs2"                %% "fs2-core"                          % V.fs2
  val analyticsSdk      = "com.snowplowanalytics" %% "snowplow-scala-analytics-sdk"      % V.analyticsSdk

  // Scala (Shredder)
  val eventsManifest    = "com.snowplowanalytics" %% "snowplow-events-manifest"     % V.eventsManifest
  val schemaDdl         = "com.snowplowanalytics" %% "schema-ddl"                   % V.schemaDdl
  val circeJawn         = "io.circe"              %% "circe-jawn"                   % V.circe
  val circeLiteral      = "io.circe"              %% "circe-literal"                % V.circe
  val circeOptics       = "io.circe"              %% "circe-optics"                 % V.circeOptics     % "test"
  val sparkCore         = "org.apache.spark"      %% "spark-core"                   % V.spark           % "provided"
  val sparkSQL          = "org.apache.spark"      %% "spark-sql"                    % V.spark           % "provided"

  // Java (Loader)
  val slf4j             = "org.slf4j"             % "slf4j-simple"              % V.slf4j
  val redshift          = "com.amazon.redshift"   % "redshift-jdbc42-no-awssdk" % V.redshift
  val redshiftSdk       = "com.amazonaws"         % "aws-java-sdk-redshift"     % V.aws
  val s3                = "com.amazonaws"         % "aws-java-sdk-s3"           % V.aws
  val ssm               = "com.amazonaws"         % "aws-java-sdk-ssm"          % V.aws
  val jSch              = "com.jcraft"            % "jsch"                      % V.jSch

  // Java (Shredder)
  val dynamodb          = "com.amazonaws"         % "aws-java-sdk-dynamodb"     % V.aws

  // Scala (test only)
  val specs2            = "org.specs2"            %% "specs2-core"             % V.specs2         % "test"
  val specs2ScalaCheck  = "org.specs2"            %% "specs2-scalacheck"       % V.specs2         % "test"
  val scalaCheck        = "org.scalacheck"        %% "scalacheck"              % V.scalaCheck     % "test"
}<|MERGE_RESOLUTION|>--- conflicted
+++ resolved
@@ -35,13 +35,8 @@
     val schemaDdl        = "0.12.0"
 
     // Java (Loader)
-<<<<<<< HEAD
-    val postgres         = "42.0.0"
-    val redshift         = "1.2.51.1078"
-=======
     val slf4j            = "1.7.30"
     val redshift         = "1.2.36.1060"
->>>>>>> c4762e2e
     val aws              = "1.11.319"
     val jSch             = "0.1.55"
 
