/*
 * Copyright (c) 2012-2021 Snowplow Analytics Ltd. All rights reserved.
 *
 * This program is licensed to you under the Apache License Version 2.0,
 * and you may not use this file except in compliance with the Apache License Version 2.0.
 * You may obtain a copy of the Apache License Version 2.0 at http://www.apache.org/licenses/LICENSE-2.0.
 *
 * Unless required by applicable law or agreed to in writing,
 * software distributed under the Apache License Version 2.0 is distributed on an
 * "AS IS" BASIS, WITHOUT WARRANTIES OR CONDITIONS OF ANY KIND, either express or implied.
 * See the Apache License Version 2.0 for the specific language governing permissions and limitations there under.
 */
import sbt._

object Dependencies {

  object V {
    // Scala (Loader)
    val decline          = "2.1.0"
    val igluClient       = "1.1.1"
    val igluCore         = "1.0.0"
    val badrows          = "2.1.0"
    val analyticsSdk     = "2.1.0"
<<<<<<< HEAD
    val pureconfig       = "0.17.1"
=======
    val pureconfig       = "0.16.0"
    val cron4sCirce      = "0.6.1"
>>>>>>> ffc0f512
    val circe            = "0.14.1"
    val cats             = "2.2.0"
    val catsEffect       = "2.5.4"
    val manifest         = "0.3.0"
    val fs2              = "2.5.6"
    val fs2Aws           = "3.0.11"
    val fs2Blobstore     = "0.7.3"
    val fs2Cron          = "0.5.0"
    val doobie           = "0.13.4"
    val monocle          = "2.0.3"
    val catsRetry        = "2.1.0"
    val log4cats         = "1.3.0"
    val http4s           = "0.21.25"
    val scalaTracker     = "1.0.0"

    // Scala (Shredder)
    val spark            = "3.1.2"
    val eventsManifest   = "0.3.0"
    val schemaDdl        = "0.14.3"
    val jacksonModule    = "2.12.3" // Override incompatible version in spark runtime

    // Java (Loader)
    val slf4j            = "1.7.32"
    val redshift         = "1.2.55.1083"
    val aws              = "1.12.31"
    val aws2             = "2.17.59"
    val jSch             = "0.1.55"
    val sentry           = "1.7.30"

    // Scala (test only)
    val specs2           = "4.10.5"
    val catsTesting      = "0.5.3"
    val scalaCheck       = "1.14.3"
  }

  val resolutionRepos = Seq(
    // Redshift native driver
    ("redshift" at "http://redshift-maven-repository.s3-website-us-east-1.amazonaws.com/release").withAllowInsecureProtocol(true)
  )

  // Scala (Common)
  val http4sCore        = "org.http4s"                 %% "http4s-core"               % V.http4s
  val http4sCirce       = "org.http4s"                 %% "http4s-circe"              % V.http4s

  // Scala (Loader)
  val decline           = "com.monovore"               %% "decline"                           % V.decline
  val igluClient        = "com.snowplowanalytics"      %% "iglu-scala-client"                 % V.igluClient
  val igluClientHttp4s  = "com.snowplowanalytics"      %% "iglu-scala-client-http4s"          % V.igluClient
  val badrows           = "com.snowplowanalytics"      %% "snowplow-badrows"                  % V.badrows
  val igluCoreCirce     = "com.snowplowanalytics"      %% "iglu-core-circe"                   % V.igluCore
  val cats              = "org.typelevel"              %% "cats"                              % V.cats
  val circeCore         = "io.circe"                   %% "circe-core"                        % V.circe
  val circeGeneric      = "io.circe"                   %% "circe-generic"                     % V.circe
  val circeGenericExtra = "io.circe"                   %% "circe-generic-extras"              % V.circe
  val pureconfig        = "com.github.pureconfig"      %% "pureconfig"                        % V.pureconfig
  val pureconfigCirce   = "com.github.pureconfig"      %% "pureconfig-circe"                  % V.pureconfig
  val cron4sCirce       = "com.github.alonsodomin.cron4s" %% "cron4s-circe"                   % V.cron4sCirce
  val fs2               = "co.fs2"                     %% "fs2-core"                          % V.fs2
  val fs2Aws            = "io.laserdisc"               %% "fs2-aws"                           % V.fs2Aws
  val fs2AwsSqs         = "io.laserdisc"               %% "fs2-aws-sqs"                       % V.fs2Aws
  val fs2Blobstore      = "com.github.fs2-blobstore"   %% "s3"                                % V.fs2Blobstore
  val fs2Cron           = "eu.timepit"                 %% "fs2-cron-cron4s"                   % V.fs2Cron
  val doobie            = "org.tpolecat"               %% "doobie-core"                       % V.doobie
  val doobieHikari      = "org.tpolecat"               %% "doobie-hikari"                     % V.doobie
  val analyticsSdk      = "com.snowplowanalytics"      %% "snowplow-scala-analytics-sdk"      % V.analyticsSdk
  val monocle           = "com.github.julien-truffaut" %% "monocle-core"                      % V.monocle
  val monocleMacro      = "com.github.julien-truffaut" %% "monocle-macro"                     % V.monocle
  val catsRetry         = "com.github.cb372"           %% "cats-retry"                        % V.catsRetry
  val log4cats          = "org.typelevel"              %% "log4cats-slf4j"                    % V.log4cats
  val http4sClient      = "org.http4s"                 %% "http4s-blaze-client"               % V.http4s
  val scalaTracker      = "com.snowplowanalytics"      %% "snowplow-scala-tracker-core"       % V.scalaTracker
  val scalaTrackerEmit  = "com.snowplowanalytics"      %% "snowplow-scala-tracker-emitter-http4s" % V.scalaTracker

  // Scala (Shredder)
  val eventsManifest    = "com.snowplowanalytics"        %% "snowplow-events-manifest" % V.eventsManifest
  val schemaDdl         = "com.snowplowanalytics"        %% "schema-ddl"               % V.schemaDdl
  val circeJawn         = "io.circe"                     %% "circe-jawn"               % V.circe
  val circeLiteral      = "io.circe"                     %% "circe-literal"            % V.circe
  val circeOptics       = "io.circe"                     %% "circe-optics"             % V.circe           % Test
  val sparkCore         = "org.apache.spark"             %% "spark-core"               % V.spark           % Provided
  val sparkSQL          = "org.apache.spark"             %% "spark-sql"                % V.spark           % Provided
  val fs2Io             = "co.fs2"                       %% "fs2-io"                   % V.fs2
  val jacksonModule     = "com.fasterxml.jackson.module" %% "jackson-module-scala"     % V.jacksonModule
  val jacksonDatabind   = "com.fasterxml.jackson.core"   % "jackson-databind"          % V.jacksonModule

  // Java (Loader)
  val slf4j             = "org.slf4j"             % "slf4j-simple"              % V.slf4j
  val redshift          = "com.amazon.redshift"   % "redshift-jdbc42-no-awssdk" % V.redshift
  val jSch              = "com.jcraft"            % "jsch"                      % V.jSch
  val sentry            = "io.sentry"             % "sentry"                    % V.sentry

  // Java (Shredder)
  val dynamodb          = "com.amazonaws"         % "aws-java-sdk-dynamodb"     % V.aws
  val sqs               = "com.amazonaws"         % "aws-java-sdk-sqs"          % V.aws
  val sns               = "com.amazonaws"         % "aws-java-sdk-sns"          % V.aws
  val redshiftSdk       = "com.amazonaws"         % "aws-java-sdk-redshift"     % V.aws
  val ssm               = "com.amazonaws"         % "aws-java-sdk-ssm"          % V.aws

  val aws2s3            = "software.amazon.awssdk" % "s3"                       % V.aws2
  val aws2sqs           = "software.amazon.awssdk" % "sqs"                      % V.aws2
  val aws2sns           = "software.amazon.awssdk" % "sns"                      % V.aws2
  val aws2kinesis       = "software.amazon.awssdk" % "kinesis"                  % V.aws2
  val aws2regions       = "software.amazon.awssdk" % "regions"                  % V.aws2

  // Scala (test only)
  val specs2            = "org.specs2"                 %% "specs2-core"                % V.specs2      % Test
  val specs2ScalaCheck  = "org.specs2"                 %% "specs2-scalacheck"          % V.specs2      % Test
  val scalaCheck        = "org.scalacheck"             %% "scalacheck"                 % V.scalaCheck  % Test
  val catsTesting       = "com.codecommit"             %% "cats-effect-testing-specs2" % V.catsTesting % Test
  val catsEffectLaws    = "org.typelevel"              %% "cats-effect-laws"           % V.catsEffect  % Test
}<|MERGE_RESOLUTION|>--- conflicted
+++ resolved
@@ -21,12 +21,8 @@
     val igluCore         = "1.0.0"
     val badrows          = "2.1.0"
     val analyticsSdk     = "2.1.0"
-<<<<<<< HEAD
-    val pureconfig       = "0.17.1"
-=======
     val pureconfig       = "0.16.0"
     val cron4sCirce      = "0.6.1"
->>>>>>> ffc0f512
     val circe            = "0.14.1"
     val cats             = "2.2.0"
     val catsEffect       = "2.5.4"
